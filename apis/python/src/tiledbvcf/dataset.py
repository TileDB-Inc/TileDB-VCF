import pandas as pd
import sys
import warnings

from collections import namedtuple
from . import libtiledbvcf

ReadConfig = namedtuple(
    "ReadConfig",
    [
        # Max number of records (rows) to read.
        "limit",
        # Region partition tuple (idx, num_partitions)
        "region_partition",
        # Samples partition tuple (idx, num_partitions)
        "sample_partition",
        # Whether or not to sort the regions to be read (default True)
        "sort_regions",
        # Memory budget (MB) for buffer and internal allocations (default 2048MB)
        "memory_budget_mb",
        # List of strings of format 'option=value'
        "tiledb_config",
    ],
)
ReadConfig.__new__.__defaults__ = (None,) * 6  # len(ReadConfig._fields)


class Dataset(object):
    """A handle on a TileDB-VCF dataset."""

    def __init__(self, uri, mode="r", cfg=None, stats=False, verbose=False):
        """Initializes a TileDB-VCF dataset for interaction.

        :param uri: URI of TileDB-VCF dataset
        :param mode: Mode of operation.
        :type mode: 'r' or 'w'
        :param cfg: TileDB VCF configuration (optional)
        :param stats: Enable or disable TileDB stats (optional)
        :param verbose: Enable or disable TileDB VCF verbose output (optional)
        """
        self.uri = uri
        self.mode = mode
        self.cfg = cfg
        if self.mode == "r":
            self.reader = libtiledbvcf.Reader()
            self._set_read_cfg(cfg)
            self.reader.init(uri)
            self.reader.set_tiledb_stats_enabled(stats)
            self.reader.set_verbose(verbose)
        elif self.mode == "w":
            self.writer = libtiledbvcf.Writer()
            self._set_write_cfg(cfg)
            self.writer.init(uri)
            self.writer.set_verbose(verbose)
        else:
            raise Exception("Unsupported dataset mode {}".format(mode))

    def _set_read_cfg(self, cfg):
        if cfg is None:
            return
        if cfg.limit is not None:
            self.reader.set_max_num_records(cfg.limit)
        if cfg.region_partition is not None:
            self.reader.set_region_partition(*cfg.region_partition)
        if cfg.sample_partition is not None:
            self.reader.set_sample_partition(*cfg.sample_partition)
        if cfg.sort_regions is not None:
            self.reader.set_sort_regions(cfg.sort_regions)
        if cfg.memory_budget_mb is not None:
            self.reader.set_memory_budget(cfg.memory_budget_mb)
        if cfg.tiledb_config is not None:
            tiledb_config_list = list()
            if isinstance(cfg.tiledb_config, list):
                tiledb_config_list = cfg.tiledb_config
            # Support dictionaries and tiledb.Config objects also
            elif isinstance(cfg.tiledb_config, dict):
                for key in cfg.tiledb_config:
                    if cfg.tiledb_config[key] != "":
                        tiledb_config_list.append(
                            "{}={}".format(key, cfg.tiledb_config[key])
                        )
            else:
                try:
                    import tiledb

                    if isinstance(cfg.tiledb_config, tiledb.Config):
                        for key in cfg.tiledb_config:
                            if cfg.tiledb_config[key] != "":
                                tiledb_config_list.append(
                                    "{}={}".format(key, cfg.tiledb_config[key])
                                )
                except ImportError:
                    pass
            self.reader.set_tiledb_config(",".join(tiledb_config_list))

    def _set_write_cfg(self, cfg):
        if cfg is None:
            return
        if cfg.tiledb_config is not None:
            tiledb_config_list = list()
            if isinstance(cfg.tiledb_config, list):
                tiledb_config_list = cfg.tiledb_config
            # Support dictionaries and tiledb.Config objects also
            elif isinstance(cfg.tiledb_config, dict):
                for key in cfg.tiledb_config:
                    if cfg.tiledb_config[key] != "":
                        tiledb_config_list.append(
                            "{}={}".format(key, cfg.tiledb_config[key])
                        )
            else:
                try:
                    import tiledb

                    if isinstance(cfg.tiledb_config, tiledb.Config):
                        for key in cfg.tiledb_config:
                            if cfg.tiledb_config[key] != "":
                                tiledb_config_list.append(
                                    "{}={}".format(key, cfg.tiledb_config[key])
                                )
                except ImportError:
                    pass
            self.writer.set_tiledb_config(",".join(tiledb_config_list))

<<<<<<< HEAD
    def read(self, attrs, samples=None, regions=None, samples_file=None,
             bed_file=None, return_type="pandas"):
=======
    def read(self, attrs, samples=None, regions=None, samples_file=None, bed_file=None):
>>>>>>> b74a06ea

        """Reads data from a TileDB-VCF dataset.

        For large datasets, a call to `read()` may not be able to fit all
        results in memory. In that case, the returned dataframe will contain as
        many results as possible, and in order to retrieve the rest of the
        results, use the `continue_read()` function.

        You can also use the Python generator version, `read_iter()`.

        :param list of str attrs: List of attribute names to be read.
        :param list of str samples: CSV list of sample names to be read.
        :param list of str regions: CSV list of genomic regions to be read.
        :param str samples_file: URI of file containing sample names to be read,
            one per line.
        :param str bed_file: URI of a BED file of genomic regions to be read.
        :param return_type: Type to return, 'pandas' for pandas dataframe or 'arrow' for raw arrow table
        :return: Pandas DataFrame or PyArrow Array containing results.
        """
        if self.mode != "r":
            raise Exception("Dataset not open in read mode")

        self.reader.reset()
        self._set_samples(samples, samples_file)

        regions = "" if regions is None else regions
        self.reader.set_regions(",".join(regions))
        self.reader.set_attributes(attrs)

        if bed_file is not None:
            self.reader.set_bed_file(bed_file)

        return self.continue_read(return_type=return_type)

    def read_iter(
        self, attrs, samples=None, regions=None, samples_file=None, bed_file=None
    ):
        if self.mode != "r":
            raise Exception("Dataset not open in read mode")

        if not self.read_completed():
            yield self.read(attrs, samples, regions, samples_file, bed_file)
        while not self.read_completed():
            yield self.continue_read()

<<<<<<< HEAD
    def continue_read(self, return_type="pandas"):
        """
        Continue an incomplete read
        :param return_type: Type to return, 'pandas' for pandas dataframe or 'arrow' for raw arrow table
        :return: pandas dataframe or pyarrow array
        """
        if self.mode != 'r':
            raise Exception('Dataset not open in read mode')
=======
    def continue_read(self):
        if self.mode != "r":
            raise Exception("Dataset not open in read mode")
>>>>>>> b74a06ea

        self.reader.read()
        table = self.reader.get_results_arrow()
        if return_type == "arrow":
            return table
        return table.to_pandas()

    def read_completed(self):
        """Returns true if the previous read operation was complete.

        A read is considered complete if the resulting dataframe contained
        all results."""
        if self.mode != "r":
            raise Exception("Dataset not open in read mode")
        return self.reader.completed()

    def count(self, samples=None, regions=None):
        """Counts data in a TileDB-VCF dataset.

        :param list of str samples: CSV list of sample names to include in
            the count.
        :param list of str regions: CSV list of genomic regions include in
            the count
        :return: Number of intersecting records in the dataset
        """
        if self.mode != "r":
            raise Exception("Dataset not open in read mode")
        self.reader.reset()

        samples = "" if samples is None else samples
        regions = "" if regions is None else regions
        self.reader.set_samples(",".join(samples))
        self.reader.set_regions(",".join(regions))

        self.reader.read()
        if not self.read_completed():
            raise Exception("Unexpected read status during count.")

        return self.reader.result_num_records()

    def ingest_samples(
        self,
        sample_uris=None,
        extra_attrs=None,
        checksum_type=None,
        allow_duplicates=True,
        scratch_space_path=None,
        scratch_space_size=None,
    ):
        """Ingest samples

        :param list of str samples: CSV list of sample names to include in
            the count.
        :param list of str extra_attrs: CSV list of extra attributes to
            materialize from fmt field
        :param str checksum_type: Optional override checksum type for creating
            new dataset valid values are sha256, md5 or none.
        :param str scratch_space_path: Directory used for local storage of
            downloaded remote samples.
        :param int scratch_space_size: Amount of local storage that can be used
            for downloading remote samples (MB).
        """

        if self.mode != "w":
            raise Exception("Dataset not open in write mode")

        if sample_uris is None:
            return

        if checksum_type is not None:
            checksum_type = checksum_type.lower()
            self.writer.set_checksum(checksum_type)

        self.writer.set_allow_duplicates(allow_duplicates)

        if scratch_space_path is not None and scratch_space_size is not None:
            self.writer.set_scratch_space(scratch_space_path, scratch_space_size)
        elif scratch_space_path is not None or scratch_space_size is not None:
            raise Exception(
                "Must set both scratch_space_path and scratch_space_size to use scratch space"
            )

        self.writer.set_samples(",".join(sample_uris))

        extra_attrs = "" if extra_attrs is None else extra_attrs
        self.writer.set_extra_attributes(",".join(extra_attrs))

        # Create is a no-op if the dataset already exists.
        self.writer.create_dataset()
        # Only v2 and v3 datasets need registration
        if self.schema_version() < 4:
            self.writer.register_samples()
        self.writer.ingest_samples()

    def tiledb_stats(self):
        if self.mode != "r":
            raise Exception("Stats can only be called for reader")

        if not self.reader.get_tiledb_stats_enabled:
            raise Exception("Stats not enabled")

        return self.reader.get_tiledb_stats()

    def schema_version(self):
        """Retrieve the VCF dataset's schema version"""
        if self.mode != "r":
            return self.writer.get_schema_version()
        return self.reader.get_schema_version()

    def sample_count(self):
        if self.mode != "r":
            raise Exception("Samples can only be retrieved for reader")
        return self.reader.get_sample_count()

    def samples(self):
        """Retrieve list of sample names registered in the VCF dataset"""
        if self.mode != "r":
            raise Exception("Sample names can only be retrieved for reader")
        return self.reader.get_sample_names()

    def attributes(self, attr_type="all"):
        """List queryable attributes available in the VCF dataset

        :param str type: The subset of attributes to retrieve; "info" or "fmt"
            will only retrieve attributes ingested from the VCF INFO and FORMAT
            fields, respectively, "builtin" retrieves the static attributes
            defiend in TileDB-VCF's schema, "all" (the default) returns all
            queryable attributes
        :returns: a list of strings representing the attribute names
        """

        if self.mode != "r":
            raise Exception("Attributes can only be retrieved in read mode")

        attr_types = ("all", "info", "fmt", "builtin")
        if attr_type not in attr_types:
            raise ValueError("Invalid attribute type. Must be one of: %s" % attr_types)

        # combined attributes with type object
        comb_attrs = ("info", "fmt")

        if attr_type == "info":
            return self._info_attrs()
        elif attr_type == "fmt":
            return self._fmt_attrs()
        else:
            attrs = set(self._queryable_attrs()).difference(comb_attrs)
            if attr_type == "builtin":
                attrs.difference_update(self._info_attrs() + self._fmt_attrs())
            return sorted(list(attrs))

    def _queryable_attrs(self):
        return self.reader.get_queryable_attributes()

    def _fmt_attrs(self):
        return self.reader.get_fmt_attributes()

    def _info_attrs(self):
        return self.reader.get_info_attributes()

    def _set_samples(self, samples=None, samples_file=None):
        if samples is not None and samples_file is not None:
            raise TypeError(
                "Argument 'samples' not allowed with 'samples_file'. "
                "Only one of these two arguments can be passed at a time."
            )
        elif samples is not None:
            self.reader.set_samples(",".join(samples))
        elif samples_file is not None:
            self.reader.set_samples("")
            self.reader.set_samples_file(samples_file)


class TileDBVCFDataset(Dataset):
    """A handle on a TileDB-VCF dataset."""

    def __init__(self, uri, mode="r", cfg=None, stats=False, verbose=False):
        """Initializes a TileDB-VCF dataset for interaction.

        :param uri: URI of TileDB-VCF dataset
        :param mode: Mode of operation.
        :type mode: 'r' or 'w'
        :param cfg: TileDB VCF configuration (optional)
        :param stats: Enable or disable TileDB stats (optional)
        :param verbose: Enable or disable TileDB VCF verbose output (optional)
        """
        warnings.warn(
            "TileDBVCFDataset is deprecated, use Dataset instead", DeprecationWarning
        )
        super().__init__(uri, mode, cfg, stats, verbose)<|MERGE_RESOLUTION|>--- conflicted
+++ resolved
@@ -121,12 +121,8 @@
                     pass
             self.writer.set_tiledb_config(",".join(tiledb_config_list))
 
-<<<<<<< HEAD
     def read(self, attrs, samples=None, regions=None, samples_file=None,
              bed_file=None, return_type="pandas"):
-=======
-    def read(self, attrs, samples=None, regions=None, samples_file=None, bed_file=None):
->>>>>>> b74a06ea
 
         """Reads data from a TileDB-VCF dataset.
 
@@ -172,7 +168,6 @@
         while not self.read_completed():
             yield self.continue_read()
 
-<<<<<<< HEAD
     def continue_read(self, return_type="pandas"):
         """
         Continue an incomplete read
@@ -181,11 +176,6 @@
         """
         if self.mode != 'r':
             raise Exception('Dataset not open in read mode')
-=======
-    def continue_read(self):
-        if self.mode != "r":
-            raise Exception("Dataset not open in read mode")
->>>>>>> b74a06ea
 
         self.reader.read()
         table = self.reader.get_results_arrow()
