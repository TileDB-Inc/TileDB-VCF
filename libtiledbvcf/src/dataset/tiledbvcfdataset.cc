--- conflicted
+++ resolved
@@ -1079,30 +1079,6 @@
         query.add_range(0, sample.sample_name, sample.sample_name);
       }
     }
-<<<<<<< HEAD
-  } else if (all_samples || first_sample) {
-    // When querying for the first sample, add all samples to the range (because
-    // the first sample in the NED may have been deleted), and exit the query
-    // loop after finding the first sample to avoid loading all headers.
-    auto non_empty_domain = vcf_header_array_->non_empty_domain_var(0);
-    if (!non_empty_domain.first.empty())
-      query.add_range(0, non_empty_domain.first, non_empty_domain.second);
-  }
-  query.set_layout(TILEDB_ROW_MAJOR);
-
-  uint64_t header_offset_element = 0;
-  uint64_t header_data_element = 0;
-  uint64_t sample_offset_element = 0;
-  uint64_t sample_data_element = 0;
-#if (TILEDB_VERSION_MAJOR == 2) && (TILEDB_VERSION_MINOR < 2)
-  std::pair<uint64_t, uint64_t> header_est_size =
-      query.est_result_size_var("header");
-  header_offset_element =
-      std::max(header_est_size.first, static_cast<uint64_t>(1));
-  header_data_element =
-      std::max(header_est_size.second / sizeof(char), static_cast<uint64_t>(1));
-=======
->>>>>>> b741ca38
 
     query.set_layout(TILEDB_ROW_MAJOR);
 
