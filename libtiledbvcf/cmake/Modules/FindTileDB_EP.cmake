--- conflicted
+++ resolved
@@ -52,26 +52,6 @@
     # Try to download prebuilt artifacts unless the user specifies to build from source
     if(DOWNLOAD_TILEDB_PREBUILT)
         if (WIN32) # Windows
-<<<<<<< HEAD
-          SET(DOWNLOAD_URL "https://github.com/TileDB-Inc/TileDB/releases/download/2.29.1/tiledb-windows-x86_64-2.29.1-9a6284d.zip")
-          SET(DOWNLOAD_SHA1 "1bde74972df26c7f9399fea8acbf498e6882b91b")
-        elseif(APPLE) # OSX
-
-          if (CMAKE_OSX_ARCHITECTURES STREQUAL x86_64 OR CMAKE_SYSTEM_PROCESSOR MATCHES "(x86_64)|(AMD64|amd64)|(^i.86$)")
-            SET(DOWNLOAD_URL "https://github.com/TileDB-Inc/TileDB/releases/download/2.29.1/tiledb-macos-x86_64-2.29.1-9a6284d.tar.gz")
-            SET(DOWNLOAD_SHA1 "bb177d5f57c62d601e6d0b31057da1545b97a1e1")
-          elseif (CMAKE_OSX_ARCHITECTURES STREQUAL arm64 OR CMAKE_SYSTEM_PROCESSOR MATCHES "^aarch64" OR CMAKE_SYSTEM_PROCESSOR MATCHES "^arm")
-            SET(DOWNLOAD_URL "https://github.com/TileDB-Inc/TileDB/releases/download/2.29.1/tiledb-macos-arm64-2.29.1-9a6284d.tar.gz")
-            SET(DOWNLOAD_SHA1 "fe9eb004703874a2951beb4546e78f287e1182d2")
-          endif()
-        else() # Linux
-          if(CMAKE_SYSTEM_PROCESSOR MATCHES "^(aarch64|arm64|ARM64)")
-            SET(DOWNLOAD_URL "https://github.com/TileDB-Inc/TileDB/releases/download/2.29.1/tiledb-linux-arm64-2.29.1-9a6284d.tar.gz")
-            SET(DOWNLOAD_SHA1 "09ea428fcf9a8fd619dd8eb3b7b3ce01f92d845e")
-          else()
-            SET(DOWNLOAD_URL "https://github.com/TileDB-Inc/TileDB/releases/download/2.29.1/tiledb-linux-x86_64-2.29.1-9a6284d.tar.gz")
-            SET(DOWNLOAD_SHA1 "f50ed997436e5aa3d6a0a2ace60d028b151f2863")
-=======
           SET(DOWNLOAD_URL "https://github.com/TileDB-Inc/TileDB/releases/download/2.29.2/tiledb-windows-x86_64-2.29.2-2cd33d3.zip")
           SET(DOWNLOAD_SHA1 "5dbe87d66ea3840cb40aa96f7211a0e1b5c9d314")
         elseif(APPLE) # OSX
@@ -90,7 +70,6 @@
           else()
             SET(DOWNLOAD_URL "https://github.com/TileDB-Inc/TileDB/releases/download/2.29.2/tiledb-linux-x86_64-2.29.2-2cd33d3.tar.gz")
             SET(DOWNLOAD_SHA1 "6c962b090c51506be9979294a21b65031a54e12e")
->>>>>>> 7cd63b6e
           endif()
         endif()
 
@@ -113,13 +92,8 @@
     else() # Build from source
         ExternalProject_Add(ep_tiledb
           PREFIX "externals"
-<<<<<<< HEAD
-          URL "https://github.com/TileDB-Inc/TileDB/archive/2.29.1.zip"
-          URL_HASH SHA1=8107f7b61314adb133e20f739d4ba79c5bc2f9a1
-=======
           URL "https://github.com/TileDB-Inc/TileDB/archive/2.29.2.zip"
           URL_HASH SHA1=3b3652d40d4177522970f84f3b8f21d7eabf9962
->>>>>>> 7cd63b6e
           DOWNLOAD_NAME "tiledb.zip"
           CMAKE_ARGS
             -DCMAKE_INSTALL_PREFIX=${EP_INSTALL_PREFIX}
